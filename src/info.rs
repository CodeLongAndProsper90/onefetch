--- conflicted
+++ resolved
@@ -286,10 +286,7 @@
         disabled: InfoFieldOn,
         bold_flag: bool,
         custom_image: Option<DynamicImage>,
-<<<<<<< HEAD
         no_merges: bool,
-=======
->>>>>>> 1e10bd26
     ) -> Result<Info> {
         let authors = Info::get_authors(&dir, no_merges, 3);
         let (git_v, git_user) = Info::get_git_info(&dir);
