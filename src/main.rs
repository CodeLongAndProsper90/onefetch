--- conflicted
+++ resolved
@@ -243,11 +243,8 @@
         None
     };
 
-<<<<<<< HEAD
     let no_merges = matches.is_present("no-merges");
 
-=======
->>>>>>> 1e10bd26
     let info = Info::new(
         &dir,
         custom_logo,
@@ -255,10 +252,7 @@
         disable_fields,
         bold_flag,
         custom_image,
-<<<<<<< HEAD
         no_merges,
-=======
->>>>>>> 1e10bd26
     )?;
 
     print!("{}", info);
