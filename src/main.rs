extern crate bytecount;
extern crate colored;
extern crate git2;
extern crate license;
extern crate tokei;
#[macro_use]
extern crate clap;
extern crate strum;
#[macro_use]
extern crate strum_macros;

#[cfg(target = "windows")]
extern crate ansi_term;

use clap::{App, Arg};
use colored::*;
use std::{
    convert::From,
    process::{Command, Stdio},
    result,
    str::FromStr,
};
use strum::{EnumCount, IntoEnumIterator};

mod ascii_art;
mod commit_info;
mod error;
mod info;
mod language;

use ascii_art::AsciiArt;
use commit_info::CommitInfo;
use error::Error;
use info::Info;
use language::Language;

type Result<T> = result::Result<T, Error>;

#[derive(Default)]
pub struct InfoFieldOn {
    git_info:bool,
    project: bool,
    head: bool,
    version: bool,
    created: bool,
    languages: bool,
    authors: bool,
    last_change: bool,
    repo: bool,
    commits: bool,
    lines_of_code: bool,
    size: bool,
    license: bool,
}

#[derive(PartialEq, Eq, EnumString, EnumCount, EnumIter, IntoStaticStr)]
#[strum(serialize_all = "snake_case")]
enum InfoFields {
    GitInfo,
    Project,
    HEAD,
    Version,
    Created,
    Languages,
    Authors,
    LastChange,
    Repo,
    Commits,
    LinesOfCode,
    Size,
    License,
    UnrecognizedField,
}

<<<<<<< HEAD
#[derive(PartialEq, Eq, Hash, Clone, EnumString)]
#[strum(serialize_all = "lowercase")]
enum Language {
    Assembly,
    C,
    Clojure,
    CoffeeScript,
    Cpp,
    Csharp,
    CSS,
    Dart,
    Elixir,
    Elm,
    Erlang,
    Forth,
    Go,
    Haskell,
    HTML,
    Idris,
    Java,
    Kotlin,
    Lisp,
    Lua,
    Nim,
    ObjectiveC,
    Prolog,
    PureScript,
    Python,
    R,
    Ruby,
    Rust,
    Scala,
    Shell,
    Swift,
    Tcl,
    TypeScript,
    JavaScript,
    Vue,
    Perl,
    Php,
    XML,
    Zig,
    Unknown
}

impl fmt::Display for Language {
    fn fmt(&self, f: &mut fmt::Formatter) -> fmt::Result {
        match *self {
            Language::Assembly => write!(f, "Assembly"),
            Language::C => write!(f, "C"),
            Language::Clojure => write!(f, "Clojure"),
            Language::CoffeeScript => write!(f, "CoffeeScript"),
            Language::Cpp => write!(f, "C++"),
            Language::Csharp => write!(f, "C#"),
            Language::CSS => write!(f, "CSS"),
            Language::Dart => write!(f, "Dart"),
            Language::Elixir => write!(f, "Elixir"),
            Language::Elm => write!(f, "Elm"),
            Language::Erlang => write!(f, "Erlang"),
            Language::Forth => write!(f, "Forth"),
            Language::Go => write!(f, "Go"),
            Language::Haskell => write!(f, "Haskell"),
            Language::HTML => write!(f, "HTML"),
            Language::Idris => write!(f, "Idris"),
            Language::Java => write!(f, "Java"),
            Language::Kotlin => write!(f, "Kotlin"),
            Language::Lisp => write!(f, "Lisp"),
            Language::Lua => write!(f, "Lua"),
            Language::Nim => write!(f, "Nim"),
            Language::ObjectiveC => write!(f, "Objective-C"),
            Language::Prolog => write!(f, "Prolog"),
            Language::PureScript => write!(f, "PureScript"),
            Language::Python => write!(f, "Python"),
            Language::R => write!(f, "R"),
            Language::Ruby => write!(f, "Ruby"),
            Language::Rust => write!(f, "Rust"),
            Language::Scala => write!(f, "Scala"),
            Language::Shell => write!(f, "Shell"),
            Language::Swift => write!(f, "Swift"),
            Language::Tcl => write!(f, "Tcl"),
            Language::TypeScript => write!(f, "TypeScript"),
            Language::JavaScript => write!(f, "JavaScript"),
            Language::Vue => write!(f, "Vue"),
            Language::Perl => write!(f, "Perl"),
            Language::Php => write!(f, "Php"),
            Language::XML => write!(f, "XML"),
            Language::Zig => write!(f, "Zig"),
            Language::Unknown => write!(f, "Unknown"),
        }
    }
}

=======
>>>>>>> f617b491
fn main() -> Result<()> {
    #[cfg(target = "windows")]
    let enabled = ansi_term::enable_ansi_support().is_ok();

    #[cfg(not(target = "windows"))]
    let enabled = true;

    if !enabled {
        colored::control::set_override(false);
    }

    if !is_git_installed() {
        return Err(Error::GitNotInstalled);
    }

    let matches = App::new(crate_name!())
        .version(crate_version!())
        .author("o2sh <ossama-hjaji@live.fr>")
        .about(crate_description!())
        .arg(
            Arg::with_name("directory")
                .short("d")
                .long("dir")
                .takes_value(true)
                .default_value("."),
        )
        .arg(
            Arg::with_name("ascii_language")
                .short("a")
                .long("ascii_language")
                .takes_value(true)
                .default_value("")
                .help("Overrides showing the dominant language ascii logo"),
        )
        .arg(
            Arg::with_name("disable_field")
                .long("disable")
                .multiple(true)
                .takes_value(true)
                .case_insensitive(true)
                .default_value("")
                .hide_default_value(true)
                .help(&format!(
                    "Disable fields to show\nPossible values: {:?}",
                    &InfoFields::iter()
                        .take(InfoFields::count() - 1)
                        .map(|field| field.into())
                        .collect::<Vec<&str>>()
                        .as_slice()
                )),
        )
        .arg(
            Arg::with_name("colors")
                .short("c")
                .long("colors")
                .multiple(true)
                .takes_value(true)
                .possible_values(&[
                    "0", "1", "2", "3", "4", "5", "6", "7", "8", "9", "10", "11", "12", "13", "14",
                    "15",
                ])
                .hide_possible_values(true)
                .help(&format!(
                    "Specifies a preferred color set. Unspecified colors will remain as default.
Possible values: [{0}{1}{2}{3}{4}{5}{6}{7}{8}{9}{10}{11}{12}{13}{14}{15}]",
                "0".black(),
                "1".red(),
                "2".green(),
                "3".yellow(),
                "4".blue(),
                "5".magenta(),
                "6".cyan(),
                "7".white(),
                "8".bright_black(),
                "9".bright_red(),
                "10".bright_green(),
                "11".bright_yellow(),
                "12".bright_blue(),
                "13".bright_magenta(),
                "14".bright_cyan(),
                "15".bright_white(),
            )))
        .arg(
            Arg::with_name("no-bold")
                .short("b")
                .long("no-bold")
                .help("Turns off bold formatting for the logo and all labels")
            )
        .arg(
            Arg::with_name("languages")
                .short("l")
                .long("languages")
                .help("Prints out supported languages"),
        )
        .get_matches();

    if matches.is_present("languages") {
        let iterator = Language::iter()
            .filter(|x| *x != Language::Unknown);

        for l in iterator {
            println!("{}", l);
        }
        std::process::exit(0);
    }

    let dir = String::from(matches.value_of("directory").unwrap());
    let custom_logo: Language =
        Language::from_str(&matches.value_of("ascii_language").unwrap().to_lowercase())
            .unwrap_or(Language::Unknown);
    let mut disable_fields = InfoFieldOn {
        ..Default::default()
    };

    matches
        .values_of("disable_field")
        .unwrap()
        .map(String::from)
        .for_each(|field: String| {
            let item = InfoFields::from_str(field.to_lowercase().as_str())
                .unwrap_or(InfoFields::UnrecognizedField);

            match item {
                InfoFields::GitInfo => disable_fields.git_info = true,
                InfoFields::Project => disable_fields.project = true,
                InfoFields::HEAD => disable_fields.head = true,
                InfoFields::Version => disable_fields.version = true,
                InfoFields::Created => disable_fields.created = true,
                InfoFields::Languages => disable_fields.languages = true,
                InfoFields::Authors => disable_fields.authors = true,
                InfoFields::LastChange => disable_fields.last_change = true,
                InfoFields::Repo => disable_fields.repo = true,
                InfoFields::Commits => disable_fields.commits = true,
                InfoFields::LinesOfCode => disable_fields.lines_of_code = true,
                InfoFields::Size => disable_fields.size = true,
                InfoFields::License => disable_fields.license = true,
                _ => (),
            }
        });

    let custom_colors: Vec<String> = if let Some(values) = matches.values_of("colors") {
        values.map(String::from).collect()
    } else {
        Vec::new()
    };

    let bold_flag = !matches.is_present("no-bold");

    let info = Info::new(&dir, custom_logo, custom_colors, disable_fields, bold_flag)?;

    print!("{}", info);
    Ok(())
}

fn is_git_installed() -> bool {
    Command::new("git")
        .arg("--version")
        .stdout(Stdio::null())
        .status()
        .is_ok()
}

#[derive(Debug)]
struct Configuration {
    pub repository_name: String,
    pub repository_url: String,
<<<<<<< HEAD
}

fn get_configuration(dir: &str) -> Result<Configuration> {
    let repo = Repository::open(dir).map_err(|_| Error::NotGitRepo)?;
    let config = repo.config().map_err(|_| Error::NoGitData)?;
    let mut remote_url = String::new();
    let mut repository_name = String::new();
    let mut remote_upstream: Option<String> = None;

    for entry in &config.entries(None).unwrap() {
        let entry = entry.unwrap();
        match entry.name().unwrap() {
            "remote.origin.url" => remote_url = entry.value().unwrap().to_string(),
            "remote.upstream.url" => remote_upstream = Some(entry.value().unwrap().to_string()),
            _ => (),
        }
    }

    if let Some(url) = remote_upstream {
        remote_url = url.clone();
    }

    let url = remote_url.clone();
    let name_parts: Vec<&str> = url.split('/').collect();

    if !name_parts.is_empty() {
        repository_name = name_parts[name_parts.len() - 1].to_string();
    }

    if repository_name.contains(".git") {
        let repo_name = repository_name.clone();
        let parts: Vec<&str> = repo_name.split(".git").collect();
        repository_name = parts[0].to_string();
    }

    Ok(Configuration {
        repository_name: repository_name.clone(),
        repository_url: name_parts.join("/"),
    })
}

// Return first n most active commiters as authors within this project.
fn get_authors(dir: &str, n: usize) -> Vec<(String, usize, usize)> {
    let output = Command::new("git")
        .arg("-C")
        .arg(dir)
        .arg("log")
        .arg("--format='%aN'")
        .output()
        .expect("Failed to execute git.");

    // create map for storing author name as a key and their commit count as value
    let mut authors = HashMap::new();
    let mut total_commits = 0;
    let output = String::from_utf8_lossy(&output.stdout);
    for line in output.lines() {
        let commit_count = authors.entry(line.to_string()).or_insert(0);
        *commit_count += 1;
        total_commits += 1;
    }

    // sort authors by commit count where the one with most commit count is first
    let mut authors: Vec<(String, usize)> = authors.into_iter().collect();
    authors.sort_by_key(|(_, c)| *c);
    authors.reverse();

    // truncate the vector so we only get the count of authors we specified as 'n'
    authors.truncate(n);

    // get only authors without their commit count
    // and string "'" prefix and suffix
    let authors: Vec<(String, usize, usize)> = authors
        .into_iter()
        .map(|(author, count)| (author.trim_matches('\'').to_string(), count, count*100/total_commits))
        .collect();

    authors
}

fn get_current_commit_info(dir: &str) -> Result<CommitInfo> {
    let repo = Repository::open(dir).map_err(|_| Error::NotGitRepo)?;
    let head = repo.head().map_err(|_| Error::ReferenceInfoError)?;
    let head_oid = head.target().ok_or(Error::ReferenceInfoError)?;
    let refs = repo.references().map_err(|_| Error::ReferenceInfoError)?;
    let refs_info = refs.into_iter().filter_map(|reference| {
        match reference {
            Ok(reference) => {
                match (reference.target(), reference.shorthand()) {
                    (Some(oid), Some(shorthand)) if oid == head_oid => {
                        Some(if reference.is_tag() {
                            String::from("tags/") + shorthand
                        } else {
                            String::from(shorthand)
                        })
                    },
                    _ => None
                }
            },
            Err(_) => None,
        }
    }).collect::<Vec<String>>();
    Ok(CommitInfo::new(head_oid, refs_info))
}

fn get_total_loc(languages: &tokei::Languages) -> usize {
    languages
        .values()
        .collect::<Vec<&tokei::Language>>()
        .iter()
        .fold(0, |sum, val| sum + val.code)
}

fn get_creation_time() -> Option<String> {
    let output = Command::new("git")
        .arg("log")
        .arg("--reverse")
        .arg("--pretty=oneline")
        .arg("--format=\"%ar\"")
        .output()
        .expect("Failed to execute git.");

    let output = String::from_utf8_lossy(&output.stdout);

    match output.lines().next() {
        Some(val) => Some(val.to_string().replace('"', "")),
        None => None
    }
}

/// Convert from tokei LanguageType to known Language type .
impl From<tokei::LanguageType> for Language {
    fn from(language: tokei::LanguageType) -> Self {
        match language {
            tokei::LanguageType::Assembly => Language::Assembly,
            tokei::LanguageType::C => Language::C,
            tokei::LanguageType::Clojure => Language::Clojure,
            tokei::LanguageType::CoffeeScript => Language::CoffeeScript,
            tokei::LanguageType::Cpp => Language::Cpp,
            tokei::LanguageType::CSharp => Language::Csharp,
            tokei::LanguageType::Css => Language::CSS,
            tokei::LanguageType::Dart => Language::Dart,
            tokei::LanguageType::Elixir => Language::Elixir,
            tokei::LanguageType::Elm => Language::Elm,
            tokei::LanguageType::Erlang => Language::Erlang,
            tokei::LanguageType::Forth => Language::Forth,
            tokei::LanguageType::Go => Language::Go,
            tokei::LanguageType::Haskell => Language::Haskell,
            tokei::LanguageType::Html => Language::HTML,
            tokei::LanguageType::Idris => Language::Idris,
            tokei::LanguageType::Java => Language::Java,
            tokei::LanguageType::Kotlin => Language::Kotlin,
            tokei::LanguageType::Lisp => Language::Lisp,
            tokei::LanguageType::Lua => Language::Lua,
            tokei::LanguageType::Nim => Language::Nim,
            tokei::LanguageType::ObjectiveC => Language::ObjectiveC,
            tokei::LanguageType::Prolog => Language::Prolog,
            tokei::LanguageType::PureScript => Language::PureScript,
            tokei::LanguageType::Python => Language::Python,
            tokei::LanguageType::R => Language::R,
            tokei::LanguageType::Ruby => Language::Ruby,
            tokei::LanguageType::Rust => Language::Rust,
            tokei::LanguageType::Scala => Language::Scala,
            tokei::LanguageType::Sh => Language::Shell,
            tokei::LanguageType::Swift => Language::Swift,
            tokei::LanguageType::Tcl => Language::Tcl,
            tokei::LanguageType::TypeScript => Language::TypeScript,
            tokei::LanguageType::JavaScript => Language::JavaScript,
            tokei::LanguageType::Vue => Language::Vue,
            tokei::LanguageType::Perl => Language::Perl,
            tokei::LanguageType::Php => Language::Php,
            tokei::LanguageType::Xml => Language::XML,
            tokei::LanguageType::Zig => Language::Zig,
            _ => unimplemented!(),
        }
    }
}

fn get_all_language_types() -> Vec<tokei::LanguageType> {
    vec![
        tokei::LanguageType::Assembly,
        tokei::LanguageType::C,
        tokei::LanguageType::Clojure,
        tokei::LanguageType::CoffeeScript,
        tokei::LanguageType::Cpp,
        tokei::LanguageType::CSharp,
        tokei::LanguageType::Css,
        tokei::LanguageType::Dart,
        tokei::LanguageType::Elixir,
        tokei::LanguageType::Elm,
        tokei::LanguageType::Erlang,
        tokei::LanguageType::Forth,
        tokei::LanguageType::Go,
        tokei::LanguageType::Haskell,
        tokei::LanguageType::Html,
        tokei::LanguageType::Idris,
        tokei::LanguageType::Java,
        tokei::LanguageType::Kotlin,
        tokei::LanguageType::Lisp,
        tokei::LanguageType::Lua,
        tokei::LanguageType::Nim,
        tokei::LanguageType::ObjectiveC,
        tokei::LanguageType::Prolog,
        tokei::LanguageType::PureScript,
        tokei::LanguageType::Python,
        tokei::LanguageType::R,
        tokei::LanguageType::Ruby,
        tokei::LanguageType::Rust,
        tokei::LanguageType::Scala,
        tokei::LanguageType::Sh,
        tokei::LanguageType::Swift,
        tokei::LanguageType::Tcl,
        tokei::LanguageType::TypeScript,
        tokei::LanguageType::JavaScript,
        tokei::LanguageType::Vue,
        tokei::LanguageType::Perl,
        tokei::LanguageType::Php,
        tokei::LanguageType::Xml,
        tokei::LanguageType::Zig,
    ]
}

impl Info {
    pub fn get_ascii(&self) -> &str {
        let language =
            if let Language::Unknown = self.custom_logo {
                &self.dominant_language
            } else {
                &self.custom_logo
            };

        match language {
            Language::Assembly => include_str!("../resources/assembly.ascii"),
            Language::C => include_str!("../resources/c.ascii"),
            Language::Clojure => include_str!("../resources/clojure.ascii"),
            Language::CoffeeScript => include_str!("../resources/coffeescript.ascii"),
            Language::Cpp => include_str!("../resources/cpp.ascii"),
            Language::Csharp => include_str!("../resources/csharp.ascii"),
            Language::CSS => include_str!("../resources/css.ascii"),
            Language::Dart => include_str!("../resources/dart.ascii"),
            Language::Elixir => include_str!("../resources/elixir.ascii"),
            Language::Elm => include_str!("../resources/elm.ascii"),
            Language::Erlang => include_str!("../resources/erlang.ascii"),
            Language::Forth => include_str!("../resources/forth.ascii"),
            Language::Go => include_str!("../resources/go.ascii"),
            Language::Haskell => include_str!("../resources/haskell.ascii"),
            Language::HTML => include_str!("../resources/html.ascii"),
            Language::Idris => include_str!("../resources/idris.ascii"),
            Language::Java => include_str!("../resources/java.ascii"),
            Language::Kotlin => include_str!("../resources/kotlin.ascii"),
            Language::Lisp => include_str!("../resources/lisp.ascii"),
            Language::Lua => include_str!("../resources/lua.ascii"),
            Language::Nim => include_str!("../resources/nim.ascii"),
            Language::ObjectiveC => include_str!("../resources/objectivec.ascii"),
            Language::Prolog => include_str!("../resources/prolog.ascii"),
            Language::PureScript => include_str!("../resources/purescript.ascii"),
            Language::Python => include_str!("../resources/python.ascii"),
            Language::R => include_str!("../resources/r.ascii"),
            Language::Ruby => include_str!("../resources/ruby.ascii"),
            Language::Rust => include_str!("../resources/rust.ascii"),
            Language::Scala => include_str!("../resources/scala.ascii"),
            Language::Shell => include_str!("../resources/shell.ascii"),
            Language::Swift => include_str!("../resources/swift.ascii"),
            Language::Tcl => include_str!("../resources/tcl.ascii"),
            Language::TypeScript => include_str!("../resources/typescript.ascii"),
            Language::JavaScript => include_str!("../resources/javascript.ascii"),
            Language::Vue => include_str!("../resources/vue.ascii"),
            Language::Perl => include_str!("../resources/perl.ascii"),
            Language::Php => include_str!("../resources/php.ascii"),
            Language::XML => include_str!("../resources/xml.ascii"),
            Language::Zig => include_str!("../resources/zig.ascii"),
            Language::Unknown => include_str!("../resources/unknown.ascii"),
            // _ => include_str!("../resources/unknown.ascii"),
        }
    }

    fn colors(&self) -> Vec<Color> {
        let language =
            if let Language::Unknown = self.custom_logo {
                &self.dominant_language
            } else {
                &self.custom_logo
            };

       let colors = match language {
            Language::Assembly => vec![Color::Cyan],
            Language::C => vec![Color::BrightBlue, Color::Blue],
            Language::Clojure => vec![Color::BrightBlue, Color::BrightGreen],
            Language::CoffeeScript => vec![Color::Red],
            Language::Cpp => vec![Color::Yellow, Color::Cyan],
            Language::Csharp => vec![Color::White],
            Language::CSS => vec![Color::Blue, Color::White],
            Language::Dart => vec![Color::BrightBlue, Color::BrightCyan],
            Language::Elixir => vec![Color::Magenta],
            Language::Elm => vec![Color::BrightBlack, Color::Green, Color::Yellow, Color::Cyan],
            Language::Erlang => vec![Color::BrightRed],
            Language::Forth => vec![Color::BrightRed],
            Language::Go => vec![Color::White],
            Language::Haskell => vec![Color::BrightBlue, Color::BrightMagenta, Color::Blue],
            Language::HTML => vec![Color::Red, Color::White],
            Language::Idris => vec![Color::Red],
            Language::Java => vec![Color::BrightBlue, Color::Red],
            Language::Kotlin => vec![Color::Blue, Color::Yellow, Color::Magenta],
            Language::Lisp => vec![Color::Yellow],
            Language::Lua => vec![Color::Blue],
            Language::Nim => vec![Color::Yellow, Color::BrightWhite],
            Language::ObjectiveC => vec![Color::BrightBlue, Color::Blue],
            Language::Prolog => vec![Color::White],
            Language::PureScript => vec![Color::White],
            Language::Python => vec![Color::Blue, Color::Yellow],
            Language::R => vec![Color::White, Color::Blue],
            Language::Ruby => vec![Color::Magenta],
            Language::Rust => vec![Color::White, Color::BrightRed],
            Language::Scala => vec![Color::Blue],
            Language::Shell => vec![Color::Green],
            Language::Swift => vec![Color::BrightRed],
            Language::Tcl => vec![Color::Blue, Color::White, Color::BrightBlue],
            Language::TypeScript => vec![Color::Cyan],
            Language::JavaScript => vec![Color::BrightYellow],
            Language::Vue => vec![Color::BrightGreen, Color::Blue],
            Language::Perl => vec![Color::BrightBlue],
            Language::Php => vec![Color::BrightWhite],
            Language::XML => vec![Color::Yellow, Color::BrightBlack, Color::BrightGreen],
            Language::Zig => vec![Color::Yellow],
            Language::Unknown => vec![Color::White],
        };

        let colors: Vec<Color> = colors.iter().enumerate().map(|(index, default_color)| {
            if let Some(color_num) = self.custom_colors.get(index) {
                if let Some(color) = num_to_color(color_num) {
                    return color;
                }
            }
            *default_color
        }).collect();
        colors
    }
}

/// Custom error type
enum Error {
    /// Sourcecode could be located
    SourceCodeNotFound,
    /// Git is not installed or did not function properly
    GitNotInstalled,
    /// Did not find any git data in the directory
    NoGitData,
    /// An IO error occoured while reading ./
    ReadDirectory,
    /// Not in a Git Repo
    NotGitRepo,
    /// Error while getting branch info
    ReferenceInfoError,
}

impl fmt::Debug for Error {
    fn fmt(&self, f: &mut fmt::Formatter) -> fmt::Result {
        let content = match self {
            Error::SourceCodeNotFound => "Could not find any source code in this directory",
            Error::GitNotInstalled => "Git failed to execute",
            Error::NoGitData => "Could not retrieve git configuration data",
            Error::ReadDirectory => "Could not read directory",
            Error::NotGitRepo => "This is not a Git Repo",
            Error::ReferenceInfoError => "Error while retrieving reference information",
        };
        write!(f, "{}", content)
    }
}

fn num_to_color(num: &str) -> Option<Color> {
    let color = match num {
        "0" => Color::Black,
        "1" => Color::Red,
        "2" => Color::Green,
        "3" => Color::Yellow,
        "4" => Color::Blue,
        "5" => Color::Magenta,
        "6" => Color::Cyan,
        "7" => Color::White,
        "8" => Color::BrightBlack,
        "9" => Color::BrightRed,
        "10" => Color::BrightGreen,
        "11" => Color::BrightYellow,
        "12" => Color::BrightBlue,
        "13" => Color::BrightMagenta,
        "14" => Color::BrightCyan,
        "15" => Color::BrightWhite,
        _ => return None,
    };
    Some(color)
=======
>>>>>>> f617b491
}<|MERGE_RESOLUTION|>--- conflicted
+++ resolved
@@ -72,101 +72,6 @@
     UnrecognizedField,
 }
 
-<<<<<<< HEAD
-#[derive(PartialEq, Eq, Hash, Clone, EnumString)]
-#[strum(serialize_all = "lowercase")]
-enum Language {
-    Assembly,
-    C,
-    Clojure,
-    CoffeeScript,
-    Cpp,
-    Csharp,
-    CSS,
-    Dart,
-    Elixir,
-    Elm,
-    Erlang,
-    Forth,
-    Go,
-    Haskell,
-    HTML,
-    Idris,
-    Java,
-    Kotlin,
-    Lisp,
-    Lua,
-    Nim,
-    ObjectiveC,
-    Prolog,
-    PureScript,
-    Python,
-    R,
-    Ruby,
-    Rust,
-    Scala,
-    Shell,
-    Swift,
-    Tcl,
-    TypeScript,
-    JavaScript,
-    Vue,
-    Perl,
-    Php,
-    XML,
-    Zig,
-    Unknown
-}
-
-impl fmt::Display for Language {
-    fn fmt(&self, f: &mut fmt::Formatter) -> fmt::Result {
-        match *self {
-            Language::Assembly => write!(f, "Assembly"),
-            Language::C => write!(f, "C"),
-            Language::Clojure => write!(f, "Clojure"),
-            Language::CoffeeScript => write!(f, "CoffeeScript"),
-            Language::Cpp => write!(f, "C++"),
-            Language::Csharp => write!(f, "C#"),
-            Language::CSS => write!(f, "CSS"),
-            Language::Dart => write!(f, "Dart"),
-            Language::Elixir => write!(f, "Elixir"),
-            Language::Elm => write!(f, "Elm"),
-            Language::Erlang => write!(f, "Erlang"),
-            Language::Forth => write!(f, "Forth"),
-            Language::Go => write!(f, "Go"),
-            Language::Haskell => write!(f, "Haskell"),
-            Language::HTML => write!(f, "HTML"),
-            Language::Idris => write!(f, "Idris"),
-            Language::Java => write!(f, "Java"),
-            Language::Kotlin => write!(f, "Kotlin"),
-            Language::Lisp => write!(f, "Lisp"),
-            Language::Lua => write!(f, "Lua"),
-            Language::Nim => write!(f, "Nim"),
-            Language::ObjectiveC => write!(f, "Objective-C"),
-            Language::Prolog => write!(f, "Prolog"),
-            Language::PureScript => write!(f, "PureScript"),
-            Language::Python => write!(f, "Python"),
-            Language::R => write!(f, "R"),
-            Language::Ruby => write!(f, "Ruby"),
-            Language::Rust => write!(f, "Rust"),
-            Language::Scala => write!(f, "Scala"),
-            Language::Shell => write!(f, "Shell"),
-            Language::Swift => write!(f, "Swift"),
-            Language::Tcl => write!(f, "Tcl"),
-            Language::TypeScript => write!(f, "TypeScript"),
-            Language::JavaScript => write!(f, "JavaScript"),
-            Language::Vue => write!(f, "Vue"),
-            Language::Perl => write!(f, "Perl"),
-            Language::Php => write!(f, "Php"),
-            Language::XML => write!(f, "XML"),
-            Language::Zig => write!(f, "Zig"),
-            Language::Unknown => write!(f, "Unknown"),
-        }
-    }
-}
-
-=======
->>>>>>> f617b491
 fn main() -> Result<()> {
     #[cfg(target = "windows")]
     let enabled = ansi_term::enable_ansi_support().is_ok();
@@ -333,396 +238,4 @@
 struct Configuration {
     pub repository_name: String,
     pub repository_url: String,
-<<<<<<< HEAD
-}
-
-fn get_configuration(dir: &str) -> Result<Configuration> {
-    let repo = Repository::open(dir).map_err(|_| Error::NotGitRepo)?;
-    let config = repo.config().map_err(|_| Error::NoGitData)?;
-    let mut remote_url = String::new();
-    let mut repository_name = String::new();
-    let mut remote_upstream: Option<String> = None;
-
-    for entry in &config.entries(None).unwrap() {
-        let entry = entry.unwrap();
-        match entry.name().unwrap() {
-            "remote.origin.url" => remote_url = entry.value().unwrap().to_string(),
-            "remote.upstream.url" => remote_upstream = Some(entry.value().unwrap().to_string()),
-            _ => (),
-        }
-    }
-
-    if let Some(url) = remote_upstream {
-        remote_url = url.clone();
-    }
-
-    let url = remote_url.clone();
-    let name_parts: Vec<&str> = url.split('/').collect();
-
-    if !name_parts.is_empty() {
-        repository_name = name_parts[name_parts.len() - 1].to_string();
-    }
-
-    if repository_name.contains(".git") {
-        let repo_name = repository_name.clone();
-        let parts: Vec<&str> = repo_name.split(".git").collect();
-        repository_name = parts[0].to_string();
-    }
-
-    Ok(Configuration {
-        repository_name: repository_name.clone(),
-        repository_url: name_parts.join("/"),
-    })
-}
-
-// Return first n most active commiters as authors within this project.
-fn get_authors(dir: &str, n: usize) -> Vec<(String, usize, usize)> {
-    let output = Command::new("git")
-        .arg("-C")
-        .arg(dir)
-        .arg("log")
-        .arg("--format='%aN'")
-        .output()
-        .expect("Failed to execute git.");
-
-    // create map for storing author name as a key and their commit count as value
-    let mut authors = HashMap::new();
-    let mut total_commits = 0;
-    let output = String::from_utf8_lossy(&output.stdout);
-    for line in output.lines() {
-        let commit_count = authors.entry(line.to_string()).or_insert(0);
-        *commit_count += 1;
-        total_commits += 1;
-    }
-
-    // sort authors by commit count where the one with most commit count is first
-    let mut authors: Vec<(String, usize)> = authors.into_iter().collect();
-    authors.sort_by_key(|(_, c)| *c);
-    authors.reverse();
-
-    // truncate the vector so we only get the count of authors we specified as 'n'
-    authors.truncate(n);
-
-    // get only authors without their commit count
-    // and string "'" prefix and suffix
-    let authors: Vec<(String, usize, usize)> = authors
-        .into_iter()
-        .map(|(author, count)| (author.trim_matches('\'').to_string(), count, count*100/total_commits))
-        .collect();
-
-    authors
-}
-
-fn get_current_commit_info(dir: &str) -> Result<CommitInfo> {
-    let repo = Repository::open(dir).map_err(|_| Error::NotGitRepo)?;
-    let head = repo.head().map_err(|_| Error::ReferenceInfoError)?;
-    let head_oid = head.target().ok_or(Error::ReferenceInfoError)?;
-    let refs = repo.references().map_err(|_| Error::ReferenceInfoError)?;
-    let refs_info = refs.into_iter().filter_map(|reference| {
-        match reference {
-            Ok(reference) => {
-                match (reference.target(), reference.shorthand()) {
-                    (Some(oid), Some(shorthand)) if oid == head_oid => {
-                        Some(if reference.is_tag() {
-                            String::from("tags/") + shorthand
-                        } else {
-                            String::from(shorthand)
-                        })
-                    },
-                    _ => None
-                }
-            },
-            Err(_) => None,
-        }
-    }).collect::<Vec<String>>();
-    Ok(CommitInfo::new(head_oid, refs_info))
-}
-
-fn get_total_loc(languages: &tokei::Languages) -> usize {
-    languages
-        .values()
-        .collect::<Vec<&tokei::Language>>()
-        .iter()
-        .fold(0, |sum, val| sum + val.code)
-}
-
-fn get_creation_time() -> Option<String> {
-    let output = Command::new("git")
-        .arg("log")
-        .arg("--reverse")
-        .arg("--pretty=oneline")
-        .arg("--format=\"%ar\"")
-        .output()
-        .expect("Failed to execute git.");
-
-    let output = String::from_utf8_lossy(&output.stdout);
-
-    match output.lines().next() {
-        Some(val) => Some(val.to_string().replace('"', "")),
-        None => None
-    }
-}
-
-/// Convert from tokei LanguageType to known Language type .
-impl From<tokei::LanguageType> for Language {
-    fn from(language: tokei::LanguageType) -> Self {
-        match language {
-            tokei::LanguageType::Assembly => Language::Assembly,
-            tokei::LanguageType::C => Language::C,
-            tokei::LanguageType::Clojure => Language::Clojure,
-            tokei::LanguageType::CoffeeScript => Language::CoffeeScript,
-            tokei::LanguageType::Cpp => Language::Cpp,
-            tokei::LanguageType::CSharp => Language::Csharp,
-            tokei::LanguageType::Css => Language::CSS,
-            tokei::LanguageType::Dart => Language::Dart,
-            tokei::LanguageType::Elixir => Language::Elixir,
-            tokei::LanguageType::Elm => Language::Elm,
-            tokei::LanguageType::Erlang => Language::Erlang,
-            tokei::LanguageType::Forth => Language::Forth,
-            tokei::LanguageType::Go => Language::Go,
-            tokei::LanguageType::Haskell => Language::Haskell,
-            tokei::LanguageType::Html => Language::HTML,
-            tokei::LanguageType::Idris => Language::Idris,
-            tokei::LanguageType::Java => Language::Java,
-            tokei::LanguageType::Kotlin => Language::Kotlin,
-            tokei::LanguageType::Lisp => Language::Lisp,
-            tokei::LanguageType::Lua => Language::Lua,
-            tokei::LanguageType::Nim => Language::Nim,
-            tokei::LanguageType::ObjectiveC => Language::ObjectiveC,
-            tokei::LanguageType::Prolog => Language::Prolog,
-            tokei::LanguageType::PureScript => Language::PureScript,
-            tokei::LanguageType::Python => Language::Python,
-            tokei::LanguageType::R => Language::R,
-            tokei::LanguageType::Ruby => Language::Ruby,
-            tokei::LanguageType::Rust => Language::Rust,
-            tokei::LanguageType::Scala => Language::Scala,
-            tokei::LanguageType::Sh => Language::Shell,
-            tokei::LanguageType::Swift => Language::Swift,
-            tokei::LanguageType::Tcl => Language::Tcl,
-            tokei::LanguageType::TypeScript => Language::TypeScript,
-            tokei::LanguageType::JavaScript => Language::JavaScript,
-            tokei::LanguageType::Vue => Language::Vue,
-            tokei::LanguageType::Perl => Language::Perl,
-            tokei::LanguageType::Php => Language::Php,
-            tokei::LanguageType::Xml => Language::XML,
-            tokei::LanguageType::Zig => Language::Zig,
-            _ => unimplemented!(),
-        }
-    }
-}
-
-fn get_all_language_types() -> Vec<tokei::LanguageType> {
-    vec![
-        tokei::LanguageType::Assembly,
-        tokei::LanguageType::C,
-        tokei::LanguageType::Clojure,
-        tokei::LanguageType::CoffeeScript,
-        tokei::LanguageType::Cpp,
-        tokei::LanguageType::CSharp,
-        tokei::LanguageType::Css,
-        tokei::LanguageType::Dart,
-        tokei::LanguageType::Elixir,
-        tokei::LanguageType::Elm,
-        tokei::LanguageType::Erlang,
-        tokei::LanguageType::Forth,
-        tokei::LanguageType::Go,
-        tokei::LanguageType::Haskell,
-        tokei::LanguageType::Html,
-        tokei::LanguageType::Idris,
-        tokei::LanguageType::Java,
-        tokei::LanguageType::Kotlin,
-        tokei::LanguageType::Lisp,
-        tokei::LanguageType::Lua,
-        tokei::LanguageType::Nim,
-        tokei::LanguageType::ObjectiveC,
-        tokei::LanguageType::Prolog,
-        tokei::LanguageType::PureScript,
-        tokei::LanguageType::Python,
-        tokei::LanguageType::R,
-        tokei::LanguageType::Ruby,
-        tokei::LanguageType::Rust,
-        tokei::LanguageType::Scala,
-        tokei::LanguageType::Sh,
-        tokei::LanguageType::Swift,
-        tokei::LanguageType::Tcl,
-        tokei::LanguageType::TypeScript,
-        tokei::LanguageType::JavaScript,
-        tokei::LanguageType::Vue,
-        tokei::LanguageType::Perl,
-        tokei::LanguageType::Php,
-        tokei::LanguageType::Xml,
-        tokei::LanguageType::Zig,
-    ]
-}
-
-impl Info {
-    pub fn get_ascii(&self) -> &str {
-        let language =
-            if let Language::Unknown = self.custom_logo {
-                &self.dominant_language
-            } else {
-                &self.custom_logo
-            };
-
-        match language {
-            Language::Assembly => include_str!("../resources/assembly.ascii"),
-            Language::C => include_str!("../resources/c.ascii"),
-            Language::Clojure => include_str!("../resources/clojure.ascii"),
-            Language::CoffeeScript => include_str!("../resources/coffeescript.ascii"),
-            Language::Cpp => include_str!("../resources/cpp.ascii"),
-            Language::Csharp => include_str!("../resources/csharp.ascii"),
-            Language::CSS => include_str!("../resources/css.ascii"),
-            Language::Dart => include_str!("../resources/dart.ascii"),
-            Language::Elixir => include_str!("../resources/elixir.ascii"),
-            Language::Elm => include_str!("../resources/elm.ascii"),
-            Language::Erlang => include_str!("../resources/erlang.ascii"),
-            Language::Forth => include_str!("../resources/forth.ascii"),
-            Language::Go => include_str!("../resources/go.ascii"),
-            Language::Haskell => include_str!("../resources/haskell.ascii"),
-            Language::HTML => include_str!("../resources/html.ascii"),
-            Language::Idris => include_str!("../resources/idris.ascii"),
-            Language::Java => include_str!("../resources/java.ascii"),
-            Language::Kotlin => include_str!("../resources/kotlin.ascii"),
-            Language::Lisp => include_str!("../resources/lisp.ascii"),
-            Language::Lua => include_str!("../resources/lua.ascii"),
-            Language::Nim => include_str!("../resources/nim.ascii"),
-            Language::ObjectiveC => include_str!("../resources/objectivec.ascii"),
-            Language::Prolog => include_str!("../resources/prolog.ascii"),
-            Language::PureScript => include_str!("../resources/purescript.ascii"),
-            Language::Python => include_str!("../resources/python.ascii"),
-            Language::R => include_str!("../resources/r.ascii"),
-            Language::Ruby => include_str!("../resources/ruby.ascii"),
-            Language::Rust => include_str!("../resources/rust.ascii"),
-            Language::Scala => include_str!("../resources/scala.ascii"),
-            Language::Shell => include_str!("../resources/shell.ascii"),
-            Language::Swift => include_str!("../resources/swift.ascii"),
-            Language::Tcl => include_str!("../resources/tcl.ascii"),
-            Language::TypeScript => include_str!("../resources/typescript.ascii"),
-            Language::JavaScript => include_str!("../resources/javascript.ascii"),
-            Language::Vue => include_str!("../resources/vue.ascii"),
-            Language::Perl => include_str!("../resources/perl.ascii"),
-            Language::Php => include_str!("../resources/php.ascii"),
-            Language::XML => include_str!("../resources/xml.ascii"),
-            Language::Zig => include_str!("../resources/zig.ascii"),
-            Language::Unknown => include_str!("../resources/unknown.ascii"),
-            // _ => include_str!("../resources/unknown.ascii"),
-        }
-    }
-
-    fn colors(&self) -> Vec<Color> {
-        let language =
-            if let Language::Unknown = self.custom_logo {
-                &self.dominant_language
-            } else {
-                &self.custom_logo
-            };
-
-       let colors = match language {
-            Language::Assembly => vec![Color::Cyan],
-            Language::C => vec![Color::BrightBlue, Color::Blue],
-            Language::Clojure => vec![Color::BrightBlue, Color::BrightGreen],
-            Language::CoffeeScript => vec![Color::Red],
-            Language::Cpp => vec![Color::Yellow, Color::Cyan],
-            Language::Csharp => vec![Color::White],
-            Language::CSS => vec![Color::Blue, Color::White],
-            Language::Dart => vec![Color::BrightBlue, Color::BrightCyan],
-            Language::Elixir => vec![Color::Magenta],
-            Language::Elm => vec![Color::BrightBlack, Color::Green, Color::Yellow, Color::Cyan],
-            Language::Erlang => vec![Color::BrightRed],
-            Language::Forth => vec![Color::BrightRed],
-            Language::Go => vec![Color::White],
-            Language::Haskell => vec![Color::BrightBlue, Color::BrightMagenta, Color::Blue],
-            Language::HTML => vec![Color::Red, Color::White],
-            Language::Idris => vec![Color::Red],
-            Language::Java => vec![Color::BrightBlue, Color::Red],
-            Language::Kotlin => vec![Color::Blue, Color::Yellow, Color::Magenta],
-            Language::Lisp => vec![Color::Yellow],
-            Language::Lua => vec![Color::Blue],
-            Language::Nim => vec![Color::Yellow, Color::BrightWhite],
-            Language::ObjectiveC => vec![Color::BrightBlue, Color::Blue],
-            Language::Prolog => vec![Color::White],
-            Language::PureScript => vec![Color::White],
-            Language::Python => vec![Color::Blue, Color::Yellow],
-            Language::R => vec![Color::White, Color::Blue],
-            Language::Ruby => vec![Color::Magenta],
-            Language::Rust => vec![Color::White, Color::BrightRed],
-            Language::Scala => vec![Color::Blue],
-            Language::Shell => vec![Color::Green],
-            Language::Swift => vec![Color::BrightRed],
-            Language::Tcl => vec![Color::Blue, Color::White, Color::BrightBlue],
-            Language::TypeScript => vec![Color::Cyan],
-            Language::JavaScript => vec![Color::BrightYellow],
-            Language::Vue => vec![Color::BrightGreen, Color::Blue],
-            Language::Perl => vec![Color::BrightBlue],
-            Language::Php => vec![Color::BrightWhite],
-            Language::XML => vec![Color::Yellow, Color::BrightBlack, Color::BrightGreen],
-            Language::Zig => vec![Color::Yellow],
-            Language::Unknown => vec![Color::White],
-        };
-
-        let colors: Vec<Color> = colors.iter().enumerate().map(|(index, default_color)| {
-            if let Some(color_num) = self.custom_colors.get(index) {
-                if let Some(color) = num_to_color(color_num) {
-                    return color;
-                }
-            }
-            *default_color
-        }).collect();
-        colors
-    }
-}
-
-/// Custom error type
-enum Error {
-    /// Sourcecode could be located
-    SourceCodeNotFound,
-    /// Git is not installed or did not function properly
-    GitNotInstalled,
-    /// Did not find any git data in the directory
-    NoGitData,
-    /// An IO error occoured while reading ./
-    ReadDirectory,
-    /// Not in a Git Repo
-    NotGitRepo,
-    /// Error while getting branch info
-    ReferenceInfoError,
-}
-
-impl fmt::Debug for Error {
-    fn fmt(&self, f: &mut fmt::Formatter) -> fmt::Result {
-        let content = match self {
-            Error::SourceCodeNotFound => "Could not find any source code in this directory",
-            Error::GitNotInstalled => "Git failed to execute",
-            Error::NoGitData => "Could not retrieve git configuration data",
-            Error::ReadDirectory => "Could not read directory",
-            Error::NotGitRepo => "This is not a Git Repo",
-            Error::ReferenceInfoError => "Error while retrieving reference information",
-        };
-        write!(f, "{}", content)
-    }
-}
-
-fn num_to_color(num: &str) -> Option<Color> {
-    let color = match num {
-        "0" => Color::Black,
-        "1" => Color::Red,
-        "2" => Color::Green,
-        "3" => Color::Yellow,
-        "4" => Color::Blue,
-        "5" => Color::Magenta,
-        "6" => Color::Cyan,
-        "7" => Color::White,
-        "8" => Color::BrightBlack,
-        "9" => Color::BrightRed,
-        "10" => Color::BrightGreen,
-        "11" => Color::BrightYellow,
-        "12" => Color::BrightBlue,
-        "13" => Color::BrightMagenta,
-        "14" => Color::BrightCyan,
-        "15" => Color::BrightWhite,
-        _ => return None,
-    };
-    Some(color)
-=======
->>>>>>> f617b491
 }