use {
    crate::{Error, Result},
    colored::Color,
    regex::Regex,
    std::{collections::HashMap, time::Instant},
    strum::{EnumIter, EnumString},
};

#[derive(PartialEq, Eq, Hash, Clone, EnumString, EnumIter)]
#[strum(serialize_all = "lowercase")]
pub enum Language {
    Assembly,
    C,
    Clojure,
    CMake,
    CoffeeScript,
    #[strum(serialize = "c++")]
    Cpp,
    #[strum(serialize = "c#")]
    Csharp,
    CSS,
    D,
    Dart,
    Dockerfile,
    #[strum(serialize = "emacslisp")]
    Elisp,
    Elixir,
    Elm,
    Erlang,
    Fish,
    Forth,
    #[strum(serialize = "fortran")]
    FortranModern,
    FSharp,
    Go,
    Groovy,
    Haskell,
    HTML,
    Idris,
    Java,
    JavaScript,
    Julia,
    #[strum(serialize = "jupyter-notebooks")]
    Jupyter,
    Kotlin,
    Lisp,
    Lua,
    Markdown,
    Nim,
    Nix,
    #[strum(serialize = "objective-c")]
    ObjectiveC,
    OCaml,
    Org,
    Perl,
    Php,
    Prolog,
    PureScript,
    Python,
    R,
    Racket,
    Ruby,
    Rust,
    Scala,
    Shell,
    Swift,
    Tcl,
    Tex,
    TypeScript,
    Vue,
    XML,
    Zig,
    Unknown,
}

impl std::fmt::Display for Language {
    fn fmt(&self, f: &mut std::fmt::Formatter) -> std::fmt::Result {
        match *self {
            Language::Assembly => write!(f, "Assembly"),
            Language::C => write!(f, "C"),
            Language::Clojure => write!(f, "Clojure"),
            Language::CMake => write!(f, "CMake"),
            Language::CoffeeScript => write!(f, "CoffeeScript"),
            Language::Cpp => write!(f, "C++"),
            Language::Csharp => write!(f, "C#"),
            Language::CSS => write!(f, "CSS"),
            Language::D => write!(f, "D"),
            Language::Dart => write!(f, "Dart"),
            Language::Dockerfile => write!(f, "Dockerfile"),
            Language::Elisp => write!(f, "EmacsLisp"),
            Language::Elixir => write!(f, "Elixir"),
            Language::Elm => write!(f, "Elm"),
            Language::Erlang => write!(f, "Erlang"),
            Language::Fish => write!(f, "Fish"),
            Language::Forth => write!(f, "Forth"),
            Language::FortranModern => write!(f, "Fortran"),
            Language::FSharp => write!(f, "FSharp"),
            Language::Go => write!(f, "Go"),
            Language::Groovy => write!(f, "Groovy"),
            Language::Haskell => write!(f, "Haskell"),
            Language::HTML => write!(f, "HTML"),
            Language::Idris => write!(f, "Idris"),
            Language::Java => write!(f, "Java"),
            Language::JavaScript => write!(f, "JavaScript"),
            Language::Julia => write!(f, "Julia"),
            Language::Jupyter => write!(f, "Jupyter-Notebooks"),
            Language::Kotlin => write!(f, "Kotlin"),
            Language::Lisp => write!(f, "Lisp"),
            Language::Lua => write!(f, "Lua"),
            Language::Markdown => write!(f, "Markdown"),
            Language::Nim => write!(f, "Nim"),
            Language::Nix => write!(f, "Nix"),
            Language::ObjectiveC => write!(f, "Objective-C"),
            Language::OCaml => write!(f, "OCaml"),
            Language::Org => write!(f, "Org"),
            Language::PureScript => write!(f, "PureScript"),
            Language::Python => write!(f, "Python"),
            Language::R => write!(f, "R"),
            Language::Racket => write!(f, "Racket"),
            Language::Ruby => write!(f, "Ruby"),
            Language::Rust => write!(f, "Rust"),
            Language::Scala => write!(f, "Scala"),
            Language::Shell => write!(f, "Shell"),
            Language::Swift => write!(f, "Swift"),
            Language::Prolog => write!(f, "Prolog"),
            Language::Perl => write!(f, "Perl"),
            Language::Php => write!(f, "Php"),
            Language::Tcl => write!(f, "Tcl"),
            Language::Tex => write!(f, "Tex"),
            Language::TypeScript => write!(f, "TypeScript"),
            Language::Vue => write!(f, "Vue"),
            Language::XML => write!(f, "XML"),
            Language::Zig => write!(f, "Zig"),
            Language::Unknown => write!(f, "Unknown"),
        }
    }
}

/// Convert from tokei LanguageType to known Language type .
impl From<tokei::LanguageType> for Language {
    fn from(language: tokei::LanguageType) -> Self {
        match language {
            tokei::LanguageType::Assembly => Language::Assembly,
            tokei::LanguageType::C => Language::C,
            tokei::LanguageType::Clojure => Language::Clojure,
            tokei::LanguageType::CMake => Language::CMake,
            tokei::LanguageType::CoffeeScript => Language::CoffeeScript,
            tokei::LanguageType::Cpp => Language::Cpp,
            tokei::LanguageType::CSharp => Language::Csharp,
            tokei::LanguageType::Css => Language::CSS,
            tokei::LanguageType::D => Language::D,
            tokei::LanguageType::Dart => Language::Dart,
            tokei::LanguageType::Dockerfile => Language::Dockerfile,
            tokei::LanguageType::Elisp => Language::Elisp,
            tokei::LanguageType::Elixir => Language::Elixir,
            tokei::LanguageType::Elm => Language::Elm,
            tokei::LanguageType::Erlang => Language::Erlang,
            tokei::LanguageType::Fish => Language::Fish,
            tokei::LanguageType::Forth => Language::Forth,
            tokei::LanguageType::FortranModern => Language::FortranModern,
            tokei::LanguageType::FSharp => Language::FSharp,
            tokei::LanguageType::Go => Language::Go,
            tokei::LanguageType::Groovy => Language::Groovy,
            tokei::LanguageType::Haskell => Language::Haskell,
            tokei::LanguageType::Html => Language::HTML,
            tokei::LanguageType::Idris => Language::Idris,
            tokei::LanguageType::Java => Language::Java,
            tokei::LanguageType::JavaScript => Language::JavaScript,
            tokei::LanguageType::Julia => Language::Julia,
            tokei::LanguageType::Jupyter => Language::Jupyter,
            tokei::LanguageType::Kotlin => Language::Kotlin,
            tokei::LanguageType::Lisp => Language::Lisp,
            tokei::LanguageType::Lua => Language::Lua,
            tokei::LanguageType::Markdown => Language::Markdown,
            tokei::LanguageType::Nim => Language::Nim,
            tokei::LanguageType::Nix => Language::Nix,
            tokei::LanguageType::ObjectiveC => Language::ObjectiveC,
            tokei::LanguageType::OCaml => Language::OCaml,
            tokei::LanguageType::Org => Language::Org,
            tokei::LanguageType::Prolog => Language::Prolog,
            tokei::LanguageType::Perl => Language::Perl,
            tokei::LanguageType::Php => Language::Php,
            tokei::LanguageType::PureScript => Language::PureScript,
            tokei::LanguageType::Python => Language::Python,
            tokei::LanguageType::R => Language::R,
            tokei::LanguageType::Racket => Language::Racket,
            tokei::LanguageType::Ruby => Language::Ruby,
            tokei::LanguageType::Rust => Language::Rust,
            tokei::LanguageType::Scala => Language::Scala,
            tokei::LanguageType::Sh => Language::Shell,
            tokei::LanguageType::Swift => Language::Swift,
            tokei::LanguageType::Tcl => Language::Tcl,
            tokei::LanguageType::Tex => Language::Tex,
            tokei::LanguageType::TypeScript => Language::TypeScript,
            tokei::LanguageType::Vue => Language::Vue,
            tokei::LanguageType::Xml => Language::XML,
            tokei::LanguageType::Zig => Language::Zig,
            _ => unimplemented!(),
        }
    }
}

impl Language {
    pub fn get_ascii_art(&self) -> &str {
        match *self {
            Language::Assembly => include_str!("../resources/assembly.ascii"),
            Language::C => include_str!("../resources/c.ascii"),
            Language::Clojure => include_str!("../resources/clojure.ascii"),
            Language::CMake => include_str!("../resources/cmake.ascii"),
            Language::CoffeeScript => include_str!("../resources/coffeescript.ascii"),
            Language::Cpp => include_str!("../resources/cpp.ascii"),
            Language::Csharp => include_str!("../resources/csharp.ascii"),
            Language::CSS => include_str!("../resources/css.ascii"),
            Language::D => include_str!("../resources/d.ascii"),
            Language::Dart => include_str!("../resources/dart.ascii"),
            Language::Dockerfile => include_str!("../resources/dockerfile.ascii"),
            Language::Elisp => include_str!("../resources/emacslisp.ascii"),
            Language::Elixir => include_str!("../resources/elixir.ascii"),
            Language::Elm => include_str!("../resources/elm.ascii"),
            Language::Erlang => include_str!("../resources/erlang.ascii"),
            Language::Fish => include_str!("../resources/fish.ascii"),
            Language::Forth => include_str!("../resources/forth.ascii"),
            Language::FortranModern => include_str!("../resources/f90.ascii"),
            Language::FSharp => include_str!("../resources/fsharp.ascii"),
            Language::Go => include_str!("../resources/go.ascii"),
            Language::Groovy => include_str!("../resources/groovy.ascii"),
            Language::Haskell => include_str!("../resources/haskell.ascii"),
            Language::HTML => include_str!("../resources/html.ascii"),
            Language::Idris => include_str!("../resources/idris.ascii"),
            Language::Java => include_str!("../resources/java.ascii"),
            Language::JavaScript => include_str!("../resources/javascript.ascii"),
            Language::Julia => include_str!("../resources/julia.ascii"),
            Language::Jupyter => include_str!("../resources/jupyter.ascii"),
            Language::Kotlin => include_str!("../resources/kotlin.ascii"),
            Language::Lisp => include_str!("../resources/lisp.ascii"),
            Language::Lua => include_str!("../resources/lua.ascii"),
            Language::Markdown => include_str!("../resources/markdown.ascii"),
            Language::Nim => include_str!("../resources/nim.ascii"),
            Language::Nix => include_str!("../resources/nix.ascii"),
            Language::ObjectiveC => include_str!("../resources/objectivec.ascii"),
            Language::OCaml => include_str!("../resources/ocaml.ascii"),
            Language::Org => include_str!("../resources/org.ascii"),
            Language::Perl => include_str!("../resources/perl.ascii"),
            Language::Php => include_str!("../resources/php.ascii"),
            Language::Prolog => include_str!("../resources/prolog.ascii"),
            Language::PureScript => include_str!("../resources/purescript.ascii"),
            Language::Python => include_str!("../resources/python.ascii"),
            Language::R => include_str!("../resources/r.ascii"),
            Language::Racket => include_str!("../resources/racket.ascii"),
            Language::Ruby => include_str!("../resources/ruby.ascii"),
            Language::Rust => include_str!("../resources/rust.ascii"),
            Language::Scala => include_str!("../resources/scala.ascii"),
            Language::Shell => include_str!("../resources/shell.ascii"),
            Language::Swift => include_str!("../resources/swift.ascii"),
            Language::Tcl => include_str!("../resources/tcl.ascii"),
            Language::Tex => include_str!("../resources/tex.ascii"),
            Language::TypeScript => include_str!("../resources/typescript.ascii"),
            Language::Vue => include_str!("../resources/vue.ascii"),
            Language::XML => include_str!("../resources/xml.ascii"),
            Language::Zig => include_str!("../resources/zig.ascii"),
            Language::Unknown => include_str!("../resources/unknown.ascii"),
            // _ => include_str!("../resources/unknown.ascii"),
        }
    }

    pub fn get_colors(&self) -> Vec<Color> {
        match *self {
            Language::Assembly => vec![Color::Cyan],
            Language::C => vec![Color::Cyan, Color::Blue],
            Language::Clojure => vec![Color::Cyan, Color::Green],
            Language::CMake => vec![Color::Blue, Color::Green, Color::Red, Color::Black],
            Language::CoffeeScript => vec![Color::Red],
            Language::Cpp => vec![Color::Cyan, Color::Blue],
            Language::Csharp => vec![Color::Blue, Color::Magenta],
            Language::CSS => vec![Color::Blue, Color::White],
            Language::D => vec![Color::Red],
            Language::Dart => vec![Color::Cyan, Color::Blue],
            Language::Dockerfile => vec![Color::Cyan, Color::White, Color::Cyan],
            Language::Elisp => vec![Color::Magenta, Color::White],
            Language::Elixir => vec![Color::Magenta],
            Language::Elm => vec![Color::Black, Color::Green, Color::Yellow, Color::Cyan],
            Language::Erlang => vec![Color::Red],
            Language::Fish => vec![Color::Red, Color::Yellow],
            Language::Forth => vec![Color::Red],
            Language::FortranModern => vec![
                Color::White,
                Color::Green,
                Color::Cyan,
                Color::Yellow,
                Color::Red,
            ],
            Language::FSharp => vec![Color::Cyan, Color::Cyan],
            Language::Go => vec![Color::White],
            Language::Groovy => vec![Color::Cyan, Color::White],
            Language::Haskell => vec![Color::Cyan, Color::Magenta, Color::Blue],
            Language::HTML => vec![Color::Red, Color::White],
            Language::Idris => vec![Color::Red],
            Language::Java => vec![Color::Cyan, Color::Red],
            Language::JavaScript => vec![Color::Yellow],
            Language::Julia => vec![
                Color::White,
                Color::Blue,
                Color::Green,
                Color::Red,
                Color::Magenta,
            ],
            Language::Jupyter => vec![Color::White, Color::Yellow, Color::White],
            Language::Kotlin => vec![Color::Blue, Color::Yellow, Color::Magenta],
            Language::Lisp => vec![Color::Yellow],
            Language::Lua => vec![Color::Blue],
            Language::Markdown => vec![Color::White, Color::Red],
            Language::Nim => vec![Color::Yellow, Color::White],
            Language::Nix => vec![Color::Cyan, Color::Blue],
            Language::ObjectiveC => vec![Color::Cyan, Color::Blue],
            Language::OCaml => vec![Color::Yellow],
            Language::Org => vec![Color::Green, Color::Red, Color::White],
            Language::Perl => vec![Color::Cyan],
            Language::Php => vec![Color::Magenta, Color::Black],
            Language::Prolog => vec![Color::Blue, Color::Red],
            Language::PureScript => vec![Color::White],
            Language::Python => vec![Color::Blue, Color::Yellow],
            Language::R => vec![Color::White, Color::Blue],
            Language::Racket => vec![Color::Red, Color::White, Color::Blue],
            Language::Ruby => vec![Color::Magenta],
            Language::Rust => vec![Color::White, Color::Red],
            Language::Scala => vec![Color::Blue],
            Language::Shell => vec![Color::Green],
            Language::Swift => vec![Color::Red],
            Language::Tcl => vec![Color::Blue, Color::White, Color::Cyan],
            Language::Tex => vec![Color::White, Color::Black],
            Language::TypeScript => vec![Color::Cyan],
            Language::Vue => vec![Color::Green, Color::Blue],
            Language::XML => vec![Color::Yellow, Color::White, Color::Green],
            Language::Zig => vec![Color::Yellow],
            Language::Unknown => vec![Color::White],
        }
    }

    fn get_languages_stat(languages: &tokei::Languages) -> Option<HashMap<Language, f64>> {
        let mut stats = HashMap::new();

        let sum_language_code: usize = languages.iter().map(|(_, v)| v.code).sum();

        if sum_language_code == 0 {
            None
        } else {
            for (k, v) in languages.iter() {
                let code = v.code as f64;
                stats.insert(
                    Language::from(*k),
                    (code / sum_language_code as f64) * 100.00,
                );
            }
            Some(stats)
        }
    }

    pub fn get_language_stats(
        dir: &str,
        ignored_directories: Vec<&str>,
    ) -> Result<(Vec<(Language, f64)>, usize)> {
        let now = Instant::now();
        let tokei_langs = project_languages(&dir, ignored_directories);
        let languages_stat =
            Language::get_languages_stat(&tokei_langs).ok_or(Error::SourceCodeNotFound)?;
        let mut stat_vec: Vec<(_, _)> = languages_stat.into_iter().collect();
        stat_vec.sort_by(|a, b| a.1.partial_cmp(&b.1).unwrap().reverse());
        let loc = get_total_loc(&tokei_langs);
        let new_now = Instant::now();
        println!("get_language_stats --> {:?}", new_now.duration_since(now));
        Ok((stat_vec, loc))
    }

<<<<<<< HEAD
    pub async fn get_dominant_language(languages_stat_vec: &Vec<(Language, f64)>) -> Language {
=======
    pub async fn get_dominant_language(languages_stat_vec: &[(Language, f64)]) -> Language {
>>>>>>> b1c831df
        languages_stat_vec[0].0.clone()
    }
}

fn get_total_loc(languages: &tokei::Languages) -> usize {
    languages
        .values()
        .collect::<Vec<&tokei::Language>>()
        .iter()
        .fold(0, |sum, val| sum + val.code)
}

fn project_languages(dir: &str, ignored_directories: Vec<&str>) -> tokei::Languages {
    use tokei::Config;

    let mut languages = tokei::Languages::new();
    let required_languages = get_all_language_types();
    let tokei_config = Config {
        types: Some(required_languages),
        ..Config::default()
    };

    if !ignored_directories.is_empty() {
        let re = Regex::new(r"((.*)+/)+(.*)").unwrap();
        let mut v = Vec::with_capacity(ignored_directories.len());
        for ignored in ignored_directories {
            if re.is_match(ignored) {
                let p = if ignored.starts_with('/') {
                    "**"
                } else {
                    "**/"
                };
                v.push(format!("{}{}", p, ignored));
            } else {
                v.push(String::from(ignored));
            }
        }
        let ignored_directories_for_ab: Vec<&str> = v.iter().map(|x| &**x).collect();
        languages.get_statistics(&[&dir], &ignored_directories_for_ab, &tokei_config);
    } else {
        languages.get_statistics(&[&dir], &ignored_directories, &tokei_config);
    }

    languages
}

fn get_all_language_types() -> Vec<tokei::LanguageType> {
    vec![
        tokei::LanguageType::Assembly,
        tokei::LanguageType::C,
        tokei::LanguageType::Clojure,
        tokei::LanguageType::CMake,
        tokei::LanguageType::CoffeeScript,
        tokei::LanguageType::Cpp,
        tokei::LanguageType::CSharp,
        tokei::LanguageType::Css,
        tokei::LanguageType::D,
        tokei::LanguageType::Dart,
        tokei::LanguageType::Dockerfile,
        tokei::LanguageType::Elixir,
        tokei::LanguageType::Elisp,
        tokei::LanguageType::Elm,
        tokei::LanguageType::Erlang,
        tokei::LanguageType::Fish,
        tokei::LanguageType::Forth,
        tokei::LanguageType::FortranModern,
        tokei::LanguageType::FSharp,
        tokei::LanguageType::Go,
        tokei::LanguageType::Groovy,
        tokei::LanguageType::Haskell,
        tokei::LanguageType::Html,
        tokei::LanguageType::Idris,
        tokei::LanguageType::Java,
        tokei::LanguageType::JavaScript,
        tokei::LanguageType::Julia,
        tokei::LanguageType::Jupyter,
        tokei::LanguageType::Kotlin,
        tokei::LanguageType::Lisp,
        tokei::LanguageType::Lua,
        tokei::LanguageType::Markdown,
        tokei::LanguageType::Nim,
        tokei::LanguageType::Nix,
        tokei::LanguageType::ObjectiveC,
        tokei::LanguageType::OCaml,
        tokei::LanguageType::Org,
        tokei::LanguageType::Perl,
        tokei::LanguageType::Php,
        tokei::LanguageType::Prolog,
        tokei::LanguageType::PureScript,
        tokei::LanguageType::Python,
        tokei::LanguageType::R,
        tokei::LanguageType::Racket,
        tokei::LanguageType::Ruby,
        tokei::LanguageType::Rust,
        tokei::LanguageType::Scala,
        tokei::LanguageType::Sh,
        tokei::LanguageType::Swift,
        tokei::LanguageType::Tcl,
        tokei::LanguageType::Tex,
        tokei::LanguageType::TypeScript,
        tokei::LanguageType::Vue,
        tokei::LanguageType::Xml,
        tokei::LanguageType::Zig,
    ]
}<|MERGE_RESOLUTION|>--- conflicted
+++ resolved
@@ -371,11 +371,7 @@
         Ok((stat_vec, loc))
     }
 
-<<<<<<< HEAD
-    pub async fn get_dominant_language(languages_stat_vec: &Vec<(Language, f64)>) -> Language {
-=======
     pub async fn get_dominant_language(languages_stat_vec: &[(Language, f64)]) -> Language {
->>>>>>> b1c831df
         languages_stat_vec[0].0.clone()
     }
 }
