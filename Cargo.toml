--- conflicted
+++ resolved
@@ -19,13 +19,8 @@
 priority = "optional"
 
 [dependencies]
-<<<<<<< HEAD
 colored= "2.0.0"
-git2 = {version = "0.13.6", default-features = false}
-=======
-colored= "1.8.0"
 git2 = {version = "0.13.10", default-features = false}
->>>>>>> 53b25ed8
 tokei = "12.0.0"
 askalono = "0.4.2"
 bytecount = "0.6.0"
